--- conflicted
+++ resolved
@@ -117,86 +117,11 @@
             inst.aoi = aoi
         return inst
 
-<<<<<<< HEAD
-
-
-
-=======
->>>>>>> e792123e
 class SubscriptionResource(StatefulResource):
     """
     Informaiton about a subscriber
     """
     #Name - inherited
-<<<<<<< HEAD
-
-    identity = TypedAttribute(ResourceReference)
-    select_on = TypedAttribute(PubSubTopicResource)
-    workflow = TypedAttribute(dict)
-    delivery = TypedAttribute(str)
-    deliver_to = TypedAttribute(ResourceReference) # Registerd Topic Reference
-    notification = TypedAttribute(dict)
-
-    #Used internally
-    current_topics = TypedAttribute(list) # List of Topic Resource References
-    current_procs = TypedAttribute(list) # Of what? - need a process registry
-    current_queues = TypedAttribute(list) 
-
-    # Constance used in SubscriptionResource
-    ASAP = 'asap'
-    DIGEST = 'digest'
-    TWITTER = 'twitter'
-    EMAIL = 'email'
-    SMS = 'sms'
-    RSS = 'rss'    
-    
-    @classmethod
-    def create(cls,subscription_name='', identity=None, select_on={}, workflow=[], delivery=ASAP, deliver_to=None, notification={}):
-        """
-        subscription_name - the name of this subscription, Should be unique to your subscriptions
-        identity - ResourceReference for your OOI identity
-        select_on - Topic, a topic description
-        workflow - a list of ProcessDesc objects
-        deliver - digest 
-        workflow=[{name:consumer1,
-                    class:path.module,
-                    args:{<queuearg>:consumername,...kwargs}},
-                   {name:consumer2 ...)
-                   
-        delivery='asap' or 'digest'
-        deliver_to - A topic to publish the results on or None
-        notification - {'twitter':'<params>'}, {'email':'<params>'}, {'sms':'<params>'}, {'rss':'<params>'}
-        """
-        
-        inst = cls()
-
-        inst.name = subscription_name
-
-        if identity:
-            inst.identity = identity 
-        
-        inst.select_on = select_on
-        if workflow:
-            inst.workflow = workflow
-        
-        if delivery == ASAP or delivery == DIGEST:
-            inst.delivery = delivery
-        else:
-            raise RuntimeError('Invalid setting in Subscription Resource: delivery')
-
-        if deliver_to: # Else - no final destination topic...
-            inst.deliver_to =  deliver_to
-
-        if notification: # Else - no final notification of publication
-            if notification.keys() in [TWITTER, EMAIL, RSS, SMS]:
-                inst.notification = notication
-            else:
-                raise RuntimeError('Invalid setting in Subscription Resource: notification')
-            
-            
-        return inst
-=======
->>>>>>> e792123e
 
     #owner = TypedAttribute(ResourceReference) # Don't worry about owner yet
     
