#!/usr/bin/env python

"""
@file ion/data/backends/store_service.py
@author Michael Meisinger
@author David Stuebe
@author Matt Rodriguez
@brief service for storing and retrieving key/value pairs.
@note Test cases for the store service backend are now in ion.data.test.test_store
"""

import ion.util.ionlog
log = ion.util.ionlog.getLogger(__name__)
from twisted.internet import defer

from ion.core import ioninit
from ion.core.process.process import ProcessFactory
from ion.data.store import Store, IStore
from ion.core.process.service_process import ServiceProcess, ServiceClient
import ion.util.procutils as pu


from ion.data.backends import cassandra

CONF = ioninit.config(__name__)

class StoreService(ServiceProcess):
    """
    Service to store and retrieve key/value pairs.
    """
    # Declaration of service
    declare = ServiceProcess.service_declare(name='store',
                                          version='0.1.0',
                                          dependencies=[])

    @defer.inlineCallbacks
    def slc_init(self):
        # use spawn args to determine backend class, second config file
        backendcls = self.spawn_args.get('backend_class', CONF.getValue('backend_class', default='ion.data.store.Store'))
        backendargs = self.spawn_args.get('backend_args', CONF.getValue('backend_args', default={}))

        self.backend = None
        # self.backend holds the class which is instantiated to provide the Store
        logging.info("StoreService backend class %s " % backendcls)
        if backendcls:
            self.backend = pu.get_class(backendcls)
        else:
            self.backend = Store
        assert issubclass(self.backend, IStore)

        # Now create an instance of the backend class
        # Provide rest of the spawnArgs to init the store
        self.store = yield self.backend.create_store(**backendargs)
        
        name = self.__class__.__name__
<<<<<<< HEAD
        log.info(name + " initialized")
        log.info(name + " backend:"+str(backendcls))
        log.info(name + " backend args:"+str(backendargs))

=======
        logging.info(name + " initialized")
        logging.info(name + " backend:"+str(backendcls))
        logging.info(name + " backend args:"+str(backendargs))
        
    
    def slc_shutdown(self):
        """
        Shutdown the Store twisted connection, if the store is as CassandraStore
        This breaks the Store abstraction
        """
        logging.info("In StoreService slc_shutdown")
        if isinstance(self.store, cassandra.CassandraStore):
            logging.info("Shutting down StoreService")
            self.store.manager.shutdown()
            
>>>>>>> e139e33a
    @defer.inlineCallbacks
    def op_put(self, content, headers, msg):
        """
        Service operation: Puts a value into the store identified by key.
        Replies with a result of this operation
        """
        log.info("op_put: "+str(content))
        key = str(content['key'])
        val = content['value']
        res = yield self.store.put(key, val)
        yield self.reply_ok(msg, {'result':res})

    @defer.inlineCallbacks
    def op_get(self, content, headers, msg):
        """
        Service operation: Gets a value from the store identified by key.
        """
        log.info("op_get: "+str(content))
        key = str(content['key'])
        val = yield self.store.get(key)
        yield self.reply_ok(msg, {'value':val})

    @defer.inlineCallbacks
    def op_query(self, content, headers, msg):
        """
        Service operation: Look for multiple values based on a regex on key
        """
        regex = str(content['regex'])
        res = yield self.store.query(regex)
        yield self.reply_ok(msg, {'result':res})

    @defer.inlineCallbacks
    def op_remove(self, content, headers, msg):
        """
        Service operation: Delete a value.
        """
        key = str(content['key'])
        res = yield self.store.remove(key)
        yield self.reply_ok(msg, {'result':res})

    @defer.inlineCallbacks
    def op_clear_store(self, content, headers, msg):
        """
        Service operation: Delete a value.
        """
        res = yield self.store.clear_store()
        yield self.reply_ok(msg, {'result':res})


class StoreServiceClient(ServiceClient, IStore):
    """
    Class for the client accessing the attribute store via Exchange
    """
    def __init__(self, proc=None, **kwargs):
        if not 'targetname' in kwargs:
            kwargs['targetname'] = "store"
        ServiceClient.__init__(self, proc, **kwargs)

    @defer.inlineCallbacks
    def get(self, key):
        yield self._check_init()
        (content, headers, msg) = yield self.rpc_send('get', {'key':str(key)})
        log.info('Service get reply: '+str(content))
        defer.returnValue(content['value'])

    @defer.inlineCallbacks
    def put(self, key, value):
        yield self._check_init()
        (content, headers, msg) = yield self.rpc_send('put', {'key':str(key), 'value':value})
        log.info('Service put reply: '+str(content))
        defer.returnValue(str(content))

    @defer.inlineCallbacks
    def query(self, regex):
        (content, headers, msg) = yield self.rpc_send('query', {'regex':regex})
        log.info('Service query reply: '+str(content))
        defer.returnValue(content['result'])

    @defer.inlineCallbacks
    def remove(self, key):
        (content, headers, msg) = yield self.rpc_send('remove', {'key':str(key)})
        log.info('Service remove reply: '+str(content))
        defer.returnValue(content['result'])

    @defer.inlineCallbacks
    def clear_store(self):
        (content, headers, msg) = yield self.rpc_send('clear_store', {})
        log.info('Service clear_store reply: '+str(content))
        defer.returnValue(content['result'])




# Spawn of the process using the module name
factory = ProcessFactory(StoreService)<|MERGE_RESOLUTION|>--- conflicted
+++ resolved
@@ -41,7 +41,7 @@
 
         self.backend = None
         # self.backend holds the class which is instantiated to provide the Store
-        logging.info("StoreService backend class %s " % backendcls)
+        log.info("StoreService backend class %s " % backendcls)
         if backendcls:
             self.backend = pu.get_class(backendcls)
         else:
@@ -53,28 +53,22 @@
         self.store = yield self.backend.create_store(**backendargs)
         
         name = self.__class__.__name__
-<<<<<<< HEAD
         log.info(name + " initialized")
         log.info(name + " backend:"+str(backendcls))
         log.info(name + " backend args:"+str(backendargs))
 
-=======
-        logging.info(name + " initialized")
-        logging.info(name + " backend:"+str(backendcls))
-        logging.info(name + " backend args:"+str(backendargs))
-        
+
     
-    def slc_shutdown(self):
+    def slc_stop(self):
         """
         Shutdown the Store twisted connection, if the store is as CassandraStore
         This breaks the Store abstraction
         """
-        logging.info("In StoreService slc_shutdown")
+        log.info("In StoreService slc_shutdown")
         if isinstance(self.store, cassandra.CassandraStore):
-            logging.info("Shutting down StoreService")
+            log.info("Shutting down StoreService")
             self.store.manager.shutdown()
             
->>>>>>> e139e33a
     @defer.inlineCallbacks
     def op_put(self, content, headers, msg):
         """
