"""
@file ion/data/datastore/registry.py
"""

from zope import interface

from twisted.internet import defer

from ion.data import dataobject
from ion.data.datastore import objstore



LCStateNames = ['new',
                'active',
                'inactive',
                'decomm',
                'retired',
                'developed',
                'commissioned',
                ]

class LCState(object):

    def __init__(self, state):
        assert state in LCStateNames
        self._state = state

    def __repr__(self):
        return self._state

    def __eq__(self, other):
        assert isinstance(other, LCState)
        return str(self) == str(other)

LCStates = dict([('LCState', LCState)] + [(name, LCState(name)) for name in LCStateNames])


class ResourceDescription(dataobject.DataObject):
    """
    @brief Base for all OOI resource objects
    @note OOIResource or OOIRegistryObject or OOIObject???
    @note could build in explicit link back to ResourceRegistryClient so
    user can make changes through this object.
    """
    _types = LCStates

    name = dataobject.TypedAttribute(str)
    lifecycle = dataobject.TypedAttribute(LCState, default=LCStates['new'])

class Generic(ResourceDescription):
    """
    """


class IResourceRegistry(interface.Interface):
    """
    @brief General API of any registry
    """

    def register(uuid, resource):
        """
        @brief Register resource description.
        @param uuid unique name of resource instance.
        @param resource instance of OOIResource.
        @note Does the resource instance define its own name/uuid?
        """

    def get_description(uuid):
        """
        @param uuid name of resource.
        """

    def set_resource_lcstate(uuid, state):
        """
        """

class ResourceRegistryClient(objstore.ObjectChassis):
    """
    """
    objectClass = ResourceDescription

class ResourceRegistry(objstore.ObjectStore):
    """
    """

    objectChassis = ResourceRegistryClient

    @defer.inlineCallbacks
    def register(self, uuid, resource):
        """
        @brief Add a new resource description to the registry. Implemented
        by creating a new (unique) resource object to the store.
        @note Is the way objectClass is referenced awkward?
        """
        assert isinstance(resource, self.objectChassis.objectClass)
        
        try:
            res_client = yield self.create(uuid, self.objectChassis.objectClass)
        except objstore.ObjectStoreError:
            res_client = yield self.clone(uuid)
            
        yield res_client.checkout()
        res_client.index = resource
        c_id = yield res_client.commit()
        defer.returnValue(c_id)

    @defer.inlineCallbacks
    def get_description(self, uuid):
        """
        @brief Get resource description object
        """
        resource_client = yield self.clone(uuid)
        if resource_client:
            resource_description = yield resource_client.checkout()
        else:
            resource_description=None
        defer.returnValue(resource_description)
<<<<<<< HEAD
    
=======

    def list(self):
        """
        @brief list of resource description uuids(names)
        """
        return self.refs.query('(\w*$)')

    @defer.inlineCallbacks
    def list_descriptions(self):
        ids = yield self.list()
        defer.returnValue([(yield self.get_description(id)) for id in ids])
            

>>>>>>> 2d95df13

@defer.inlineCallbacks
def test(ns):
    from ion.data import store
    s = yield store.Store.create_store()
    ns.update(locals())
    reg = yield ResourceRegistry.new(s, 'registry')
    res1 = ResourceDescription()
    ns.update(locals())
    res1.name = 'foo'
    commit_id = yield reg.register('foo', res1)
    res2 = ResourceDescription()
    res2.name = 'doo'
    commit_id = yield reg.register('daa', res2)
    ns.update(locals())

<|MERGE_RESOLUTION|>--- conflicted
+++ resolved
@@ -116,9 +116,7 @@
         else:
             resource_description=None
         defer.returnValue(resource_description)
-<<<<<<< HEAD
-    
-=======
+
 
     def list(self):
         """
@@ -132,7 +130,6 @@
         defer.returnValue([(yield self.get_description(id)) for id in ids])
             
 
->>>>>>> 2d95df13
 
 @defer.inlineCallbacks
 def test(ns):
