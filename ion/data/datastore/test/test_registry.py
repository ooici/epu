#!/usr/bin/env python

import ion.util.ionlog
log = ion.util.ionlog.getLogger(__name__)

from twisted.internet import defer
from twisted.trial import unittest

from ion.data import store
from ion.data.backends import store_service
from ion.data.backends import cassandra
from ion.data.datastore import registry
from ion.data import dataobject


from ion.test.iontest import IonTestCase
from twisted.internet import defer

from ion.core.process.process import ProcessFactory
from ion.core.process.service_process import ServiceProcess, ServiceClient

class RegistryTest(unittest.TestCase):
    """
    """

    @defer.inlineCallbacks
    def setUp(self):
        yield self._setup_backend()

    @defer.inlineCallbacks
    def _setup_backend(self):
        s = yield store.Store.create_store()
        self.reg = registry.Registry(s)

    @defer.inlineCallbacks
    def tearDown(self):
        yield self.reg.clear_registry()


    @defer.inlineCallbacks
    def test_register(self):
<<<<<<< HEAD

        res = dataobject.Resource.create_new_resource()
        res.name = 'foo'

        #print 'Dataobject Created',dataobject.DataObject._types.has_key('__builtins__')

        #@note - always over-write the old argument value!
        res = yield self.reg.register_resource(res)

=======
        logging.info("Creating new resource")
        res = dataobject.Resource.create_new_resource()
        res.name = 'foo'
        logging.info("Resource created")
        
        #print 'Dataobject Created',dataobject.DataObject._types.has_key('__builtins__')
        
        #@Note - always over-write the old argument value!
        logging.info("Calling register resource")
        res = yield self.reg.register_resource(res)
        logging.info("res is: %s" % (res))
>>>>>>> e139e33a
        #print 'Dataobject Registerd!',dataobject.DataObject._types.has_key('__builtins__')

        #res.reference is a DataObject function. DataObject can't specify
        #functions, only data; this does not work with with DEncoder and
        #would not work with a object description language
        ref = res.reference()
        res2 = yield self.reg.get_resource(ref)
        logging.info("res2 is: %s" % (res2))
        self.failUnless(res == res2)



    @defer.inlineCallbacks
    def test_register_overwrite(self):
        res = dataobject.Resource.create_new_resource()
        res.name = 'foo'
        res = yield self.reg.register_resource(res)
        ref1 = res.reference()
        # get this version back again
        res1 = yield self.reg.get_resource(ref1)
        self.failUnless(res == res1)
        self.assertEqual(res1.name, 'foo')

        #update with new data
        res.name = 'moo'
        res = yield self.reg.register_resource(res)

        # get the new version back again
        ref2 = res.reference()
        res2 = yield self.reg.get_resource(ref2)
        self.failUnless(res == res2)
        self.assertEqual(res2.name, 'moo')

        # Get the original
        res1 = yield self.reg.get_resource(ref1)
        self.assertEqual(res1.name, 'foo')

    def test_register_select_ancestor(self):
        raise unittest.SkipTest('Not implimented yet!')


    def test_set_lcstate(self):
        res = dataobject.Resource.create_new_resource()
        res.name = 'foo'
        res = yield self.reg.register_resource(res)
        ref1 = res.reference()

        #set by resource (Includes reference):
        ref2 = yield self.reg.set_resource_lcstate(res, dataobject.LCStates.active)

        # Used returend reference to set again:
        ref3 = yield self.reg.set_resource_lcstate(ref2, dataobject.LCStates.retired)

        ref4 = yield self.reg.set_resource_lcstate_commissioned(ref3)

        res = yield self.reg.get_resource(ref4)
        self.assertEqual(res.lifecycle,dataobject.LCStates.retired)

        res = yield self.reg.get_resource(ref3)
        self.assertEqual(res.lifecycle,dataobject.LCStates.retired)

        res = yield self.reg.get_resource(ref2)
        self.assertEqual(res.lifecycle,dataobject.LCStates.active)

        res = yield self.reg.get_resource(ref1)
        self.assertEqual(res.lifecycle,dataobject.LCStates.new)




    @defer.inlineCallbacks
    def test_registry_find(self):

        res1 = dataobject.Resource.create_new_resource()
        res1.name = 'foo'
        res1 = yield self.reg.register_resource(res1)

        res2 = dataobject.Resource.create_new_resource()
        res2.name = 'moo'
        res2 = yield self.reg.register_resource(res2)


        blank = dataobject.Resource()

        results = yield self.reg.find_resource(blank,regex=False,ignore_defaults=False)
        self.assertEqual(results,[])

        results = yield self.reg.find_resource(res1,regex=False,ignore_defaults=False)
        logging.info("results: %s" % results)
        logging.info("res1: %s" % res1)
        self.assertIn(res1, results)
        self.assertNotIn(res2, results)

        results = yield self.reg.find_resource(blank,regex=False,ignore_defaults=True)
        self.assertIn(res1, results)
        self.assertIn(res2, results)

        results = yield self.reg.find_resource(blank,regex=True,ignore_defaults=True)
        self.assertIn(res1, results)
        self.assertIn(res2, results)

        blank.name='oo'
        results = yield self.reg.find_resource(blank,regex=True,ignore_defaults=True)
        self.assertIn(res1, results)
        self.assertIn(res2, results)

        blank.name='mo'
        results = yield self.reg.find_resource(blank,regex=True,ignore_defaults=True)
        self.assertNotIn(res1, results)
        self.assertIn(res2, results)

        blank.name='mo'
        results = yield self.reg.find_resource(blank,regex=True,attnames=['name',])
        self.assertNotIn(res1, results)
        self.assertIn(res2, results)

        blank.name='moo'
        results = yield self.reg.find_resource(blank,attnames=['name',])
        self.assertNotIn(res1, results)
        self.assertIn(res2, results)



class RegistryCassandraTest(RegistryTest):
    """
    """

    @defer.inlineCallbacks
    def _setup_backend(self):
        clist = ['amoeba.ucsd.edu:9160']
        s = yield cassandra.CassandraStore.create_store(
            cass_host_list=clist,
            cf_super=True,
            keyspace='Datastore',
            colfamily='DS1'
            )
        self.reg = registry.Registry(s)

    @defer.inlineCallbacks
    def tearDown(self):
        yield self.reg.clear_registry()
        l = dir(self.reg)
        logging.info("Calling connector.disconnect")
        self.reg.backend.manager.shutdown()
        
class RegistryServiceTest(IonTestCase, RegistryTest):
    """
    """
    @defer.inlineCallbacks
    def _setup_backend(self):
        yield self._start_container()

        services = [
            {'name':'registry1','module':'ion.data.datastore.registry','class':'RegistryService'},
        ]

        #description_utility.load_descriptions()
        sup = yield self._spawn_processes(services)
        self.reg = registry.RegistryClient(proc=sup)

    @defer.inlineCallbacks
    def tearDown(self):
        yield self.reg.clear_registry()
        yield self._stop_container()<|MERGE_RESOLUTION|>--- conflicted
+++ resolved
@@ -1,4 +1,9 @@
 #!/usr/bin/env python
+"""
+@file ion/data/datastore/test/test_registry.py
+@author David Stuebe
+@author Matt Rodriguez
+"""
 
 import ion.util.ionlog
 log = ion.util.ionlog.getLogger(__name__)
@@ -7,17 +12,12 @@
 from twisted.trial import unittest
 
 from ion.data import store
-from ion.data.backends import store_service
 from ion.data.backends import cassandra
 from ion.data.datastore import registry
 from ion.data import dataobject
 
-
 from ion.test.iontest import IonTestCase
-from twisted.internet import defer
-
-from ion.core.process.process import ProcessFactory
-from ion.core.process.service_process import ServiceProcess, ServiceClient
+
 
 class RegistryTest(unittest.TestCase):
     """
@@ -39,7 +39,6 @@
 
     @defer.inlineCallbacks
     def test_register(self):
-<<<<<<< HEAD
 
         res = dataobject.Resource.create_new_resource()
         res.name = 'foo'
@@ -49,19 +48,6 @@
         #@note - always over-write the old argument value!
         res = yield self.reg.register_resource(res)
 
-=======
-        logging.info("Creating new resource")
-        res = dataobject.Resource.create_new_resource()
-        res.name = 'foo'
-        logging.info("Resource created")
-        
-        #print 'Dataobject Created',dataobject.DataObject._types.has_key('__builtins__')
-        
-        #@Note - always over-write the old argument value!
-        logging.info("Calling register resource")
-        res = yield self.reg.register_resource(res)
-        logging.info("res is: %s" % (res))
->>>>>>> e139e33a
         #print 'Dataobject Registerd!',dataobject.DataObject._types.has_key('__builtins__')
 
         #res.reference is a DataObject function. DataObject can't specify
@@ -69,7 +55,7 @@
         #would not work with a object description language
         ref = res.reference()
         res2 = yield self.reg.get_resource(ref)
-        logging.info("res2 is: %s" % (res2))
+        log.info("res2 is: %s" % (res2))
         self.failUnless(res == res2)
 
 
@@ -150,8 +136,8 @@
         self.assertEqual(results,[])
 
         results = yield self.reg.find_resource(res1,regex=False,ignore_defaults=False)
-        logging.info("results: %s" % results)
-        logging.info("res1: %s" % res1)
+        log.info("results: %s" % results)
+        log.info("res1: %s" % res1)
         self.assertIn(res1, results)
         self.assertNotIn(res2, results)
 
@@ -203,8 +189,7 @@
     @defer.inlineCallbacks
     def tearDown(self):
         yield self.reg.clear_registry()
-        l = dir(self.reg)
-        logging.info("Calling connector.disconnect")
+        log.info("Calling connector.disconnect")
         self.reg.backend.manager.shutdown()
         
 class RegistryServiceTest(IonTestCase, RegistryTest):
