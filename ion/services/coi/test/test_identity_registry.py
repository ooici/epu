--- conflicted
+++ resolved
@@ -138,17 +138,11 @@
 
         # Test for user not found handled properly.
         ooi_id.RegistryIdentity = "bogus-ooi_id"
-<<<<<<< HEAD
-        print "THIS IS SUPPOSED TO FAIL. ITS SEARCHING FOR A BOGUS ID"
-        result = yield self.identity_registry_client.get_user(ooi_id)
-        self.assertEqual(result, None)
-=======
         try:
             result = yield self.identity_registry_client.get_user(ooi_id)
             self.fail("ReceivedError expected")
         except ReceivedError, re:
             pass
->>>>>>> 97c33f12
 
         # Test if we can find the user we have stuffed in.
         user_description = coi_resource_descriptions.IdentityResource()
