--- conflicted
+++ resolved
@@ -548,11 +548,8 @@
 def _update_one_node_from_ctx(node, ctx_node, identity):
     node_done = ctx_node.ok_occurred or ctx_node.error_occurred
     if not node_done or node['state'] >= states.RUNNING:
-<<<<<<< HEAD
         logging.debug("No update, ctx node: iaas_id '%s', state '%s', ok? '%s', err? '%s'" % (node['iaas_id'], node['state'], ctx_node.ok_occurred, ctx_node.error_occurred))
-=======
         logging.debug('bail '+node['state'])
->>>>>>> e37c3fca
         return False
     if ctx_node.ok_occurred:
         node['state'] = states.RUNNING
