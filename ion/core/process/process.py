#!/usr/bin/env python

"""
@file ion/core/process/process.py
@author Michael Meisinger
@brief base classes for processes within a capability container
"""

<<<<<<< HEAD
from twisted.internet import defer, reactor
from twisted.python import failure
=======
from twisted.internet import defer
from twisted.internet import reactor
>>>>>>> 49ea9dd2
from zope.interface import implements, Interface

import ion.util.ionlog
log = ion.util.ionlog.getLogger(__name__)

from ion.core import ioninit
from ion.core.exception import ReceivedError
from ion.core.id import Id
from ion.core.intercept.interceptor import Interceptor
from ion.core.messaging.receiver import ProcessReceiver
from ion.core.process.cprocess import IContainerProcess, ContainerProcess
from ion.services.dm.preservation.store import Store
from ion.interact.conversation import Conversation
from ion.interact.message import Message
import ion.util.procutils as pu
from ion.util.state_object import BasicLifecycleObject

CONF = ioninit.config(__name__)
CF_conversation_log = CONF['conversation_log']
CF_fail_fast = CONF['fail_fast']
CF_rpc_timeout = CONF['rpc_timeout']

# @todo CHANGE: Dict of "name" to process (service) declaration
processes = {}

# @todo CHANGE: Static store (kvs) to register process instances with names
procRegistry = Store()

class IProcess(Interface):
    """
    Interface for all capability container application processes
    """

class Process(BasicLifecycleObject):
    """
    This is the base class for all processes. Processes can be spawned and
    have a unique identifier. Each process has one main process receiver and can
    define additional receivers as needed. This base class provides a lot of
    mechanics for processes, such as sending and receiving messages, RPC style
    calls, spawning and terminating child processes. Subclasses may use the
    plc-* process life cycle events.
    """
    implements(IProcess)

    # @todo CHANGE: Conversation ID counter
    convIdCnt = 0

    def __init__(self, receiver=None, spawnargs=None, **kwargs):
        """
        Initialize process using an optional receiver and optional spawn args
        @param receiver instance of a Receiver for process control (unused)
        @param spawnargs standard and additional spawn arguments
        """
        BasicLifecycleObject.__init__(self)

        spawnargs = spawnargs.copy() if spawnargs else {}
        self.spawn_args = spawnargs
        self.proc_init_time = pu.currenttime_ms()

        # An Id with the process ID (fully qualified)
        procid = self.spawn_args.get('proc-id', ProcessInstantiator.create_process_id())
        procid = pu.get_process_id(procid)
        self.id = procid
        assert isinstance(self.id, Id), "Process id must be Id"

        # Name (human readable label) of this process.
        self.proc_name = self.spawn_args.get('proc-name', __name__)

        # The system unique name; propagates from root supv to all child procs
        default_sysname = ioninit.sys_name or Id.default_container_id
        self.sys_name = self.spawn_args.get('sys-name', default_sysname)

        # An Id with the process ID of the parent (supervisor) process
        self.proc_supid = pu.get_process_id(self.spawn_args.get('sup-id', None))

        # Name (human readable label) of this process.
        self.proc_group = self.spawn_args.get('proc-group', self.proc_name)

        # Set the container
        self.container = ioninit.container_instance

        # Ignore supplied receiver for consistency purposes
        # Create main receiver; used for incoming process interactions
        self.receiver = ProcessReceiver(
                                    label=self.proc_name,
                                    name=self.id.full,
                                    group=self.proc_group,
                                    process=self,
                                    handler=self.receive)

        # Create a backend receiver for outgoing RPC process interactions.
        # Needed to avoid deadlock when processing incoming messages
        # because only one message can be consumed before ACK.
        self.backend_id = Id(self.id.local+"b", self.id.container)
        self.backend_receiver = ProcessReceiver(
                                    label=self.proc_name,
                                    name=self.backend_id.full,
                                    group=self.proc_group,
                                    process=self,
                                    handler=self.receive)

        # Dict of all receivers of this process. Key is the name
        self.receivers = {}
        self.add_receiver(self.receiver)
        self.add_receiver(self.backend_receiver)

        # Dict of converations by conv-id
        self.conversations = {}

        # Conversations by conv-id for currently outstanding RPCs
        self.rpc_conv = {}

        # List of ProcessDesc instances of defined and spawned child processes
        self.child_procs = []

        # TCP Connectors and Listening Ports
        self.connectors = []
        self.listeners = []

        log.debug("NEW Process instance [%s]: id=%s, sup-id=%s, sys-name=%s" % (
                self.proc_name, self.id, self.proc_supid, self.sys_name))

    # --- Life cycle management
    # Categories:
    # op_XXX Message incoming interface
    # spawn, init: Boilerplate API
    # initialize, activate, deactivate, terminate: (Super class) State management API
    # on_XXX: State management API action callbacks
    # plc_XXX: Callback hooks for subclass processes

    def connectTCP(self, host, port, factory, timeout=30, bindAddress=None):
        connector = reactor.connectTCP(host, port, factory, timeout, bindAddress)
        self.connectors.append(connector)
        return connector

    def listenTCP(self, port, factory, backlog=50, interface=''):
        port = reactor.listenTCP(port, factory, backlog, interface)
        self.listeners.append(port)
        return port

    @defer.inlineCallbacks
    def spawn(self):
        """
        Manually (instead of through the container) spawns this process and
        activate it in the same call. Spawn can only be called once.
        Equivalent to calling initialize() and activate()
        @retval Deferred for the Id of the process (self.id)
        """
        yield self.initialize()
        yield self.activate()
        yield ioninit.container_instance.proc_manager.register_local_process(self)
        defer.returnValue(self.id)

    @defer.inlineCallbacks
    def on_initialize(self, *args, **kwargs):
        """
        Life cycle callback for the initialization "spawn" of the process.
        @retval Deferred for the Id of the process (self.id)
        """
        assert not self.backend_receiver.consumer, "Process already initialized"
        log.debug('Process [%s] id=%s initialize()' % (self.proc_name, self.id))

        # Create queue only for process receiver
        yield self.receiver.initialize()

        # Create queue and consumer for backend receiver
        yield self.backend_receiver.initialize()
        yield self.backend_receiver.activate()

        # Callback to subclasses
        try:
            yield defer.maybeDeferred(self.plc_init)
            log.info('Process [%s] id=%s: INIT OK' % (self.proc_name, self.id))
        except Exception, ex:
            log.exception('----- Process %s INIT ERROR -----' % (self.id))
            raise ex

    def plc_init(self):
        """
        Process life cycle event: on initialization of process (once)
        """

    @defer.inlineCallbacks
    def op_activate(self, content, headers, msg):
        """
        Activate operation, on receive of the activate system message
        @note PROBLEM: Cannot receive activate if receiver not active.
                Activation has to go through the container (agent)
        """
        try:
            yield self.activate(content, headers, msg)
            if msg != None:
                yield self.reply_ok(msg)
        except Exception, ex:
            if msg != None:
                yield self.reply_err(msg, "Process %s ACTIVATE ERROR" % (self.id), exception=ex)

    @defer.inlineCallbacks
    def on_activate(self, *args, **kwargs):
        """
        @retval Deferred
        """
        log.debug('Process [%s] id=%s activate()' % (self.proc_name, self.id))

        # Create consumer for process receiver
        yield self.receiver.activate()

        # Callback to subclasses
        try:
            yield defer.maybeDeferred(self.plc_activate)
        except Exception, ex:
            log.exception('----- Process %s ACTIVATE ERROR -----' % (self.id))
            raise ex

    def plc_activate(self):
        """
        Process life cycle event: on activate of process
        """

    def shutdown(self):
        return self.terminate()

    @defer.inlineCallbacks
    def op_terminate(self, content, headers, msg):
        """
        Shutdown operation, on receive of the init message
        """
        try:
            yield self.terminate()
            if msg != None:
                yield self.reply_ok(msg)
        except Exception, ex:
            if msg != None:
                yield self.reply_err(msg, "Process %s TERMINATE ERROR" % (self.id), exception=ex)

    @defer.inlineCallbacks
    def on_terminate(self, msg=None, *args, **kwargs):
        """
        @retval Deferred
        """
        # Clean up all TCP connections and listening ports
        for connector in self.connectors:
            # XXX What is the best way to unit test this?
            connector.disconnect()
        for port in self.listeners:
            yield port.stopListening()

        if len(self.child_procs) > 0:
            log.info("Shutting down child processes")
        while len(self.child_procs) > 0:
            child = self.child_procs.pop()
            try:
                res = yield self.shutdown_child(child)
            except Exception, ex:
                log.exception("Error terminating child %s" % child.proc_id)

        yield defer.maybeDeferred(self.plc_terminate)
        log.info('----- Process %s TERMINATED -----' % (self.proc_name))

    def plc_terminate(self):
        """
        Process life cycle event: on termination of process (once)
        """

    def on_error(self, cause= None, *args, **kwargs):
        if cause:
            log.error("Process error: %s" % cause)
            pass
        else:
            raise RuntimeError("Illegal process state change")

#    @defer.inlineCallbacks
    def op_sys_procexit(self, content, headers, msg):
        """
        Called when a child process has exited without being terminated. A
        supervisor may process this event and restart the child.
        """
        pass

    # --- Internal helper methods

    def add_receiver(self, receiver):
        self.receivers[receiver.name] = receiver

    def is_spawned(self):
        return self.receiver.consumer != None

    # --- Incoming message handling

    @defer.inlineCallbacks
    def receive(self, payload, msg):
        """
        This is the first and MAIN entry point for received messages. Messages are
        separated into RPC replies (by conversation ID) and other received
        messages.
        """
        try:
            # Check if this response is in reply to an outstanding RPC call
            if 'conv-id' in payload and payload['conv-id'] in self.rpc_conv:
                yield self._receive_rpc(payload, msg)
            else:
                yield self._receive_msg(payload, msg)
        except Exception, ex:
            log.exception('Error in process %s receive ' % self.proc_name)
            if msg and msg.payload['reply-to']:
                yield self.reply_err(msg, 'ERROR in process receive()', exception=ex)

    @defer.inlineCallbacks
    def _receive_rpc(self, payload, msg):
        """
        Handling of RPC reply messages.
        """
        fromname = payload['sender']
        if 'sender-name' in payload:
            fromname = payload['sender-name']
        log.info('>>> [%s] receive(): RPC reply from [%s] <<<' % (self.proc_name, fromname))
        rpc_deferred = self.rpc_conv.pop(payload['conv-id'])
        content = payload.get('content', None)
        if type(rpc_deferred) is str:
            log.error("Message received after process %s RPC conv-id=%s timed out=%s: %s" % (
                self.proc_name, payload['conv-id'], rpc_deferred, payload))
            return
        rpc_deferred.rpc_call.cancel()
        res = (content, payload, msg)
        if not type(content) is dict:
            log.error('RPC reply is not well formed. Use reply_ok or reply_err')


        yield msg.ack()
        if payload.get('status','OK') == 'ERROR':
            log.warn('RPC reply is an ERROR: '+str(content.get('value',None)))
            err = failure.Failure(ReceivedError(payload, content))
            # Cannot do the callback right away, because the message is not yet handled
            reactor.callLater(0, lambda: rpc_deferred.errback(err))
        else:
            # Cannot do the callback right away, because the message is not yet handled
            reactor.callLater(0, lambda: rpc_deferred.callback(res))

    @defer.inlineCallbacks
    def _receive_msg(self, payload, msg):
        """
        Handling of non-RPC messages. Messages are dispatched according to
        message attributes.
        """
        fromname = payload['sender']
        if 'sender-name' in payload:
            fromname = payload['sender-name']
        log.info('#####>>> [%s] receive(): Message from [%s], dispatching... >>>' % (
                 self.proc_name, fromname))
        convid = payload.get('conv-id', None)
        conv = self.conversations.get(convid, None) if convid else None
        # Perform a dispatch of message by operation
        try:
            res = yield self._dispatch_message(payload, msg, conv)
        except Exception, ex:
            log.exception("*****Error in message processing*****")
            # @todo Should we send an err or rather reject the msg?
            if msg and msg.payload['reply-to']:
                yield self.reply_err(msg, 'ERROR in process receive(): '+str(ex))

            if CF_fail_fast:
                yield self.terminate()
                # Send exit message to supervisor
        finally:
            # @todo This is late here (potentially after a reply_err before)
            if msg._state == "RECEIVED":
                # Only if msg has not been ack/reject/requeued before
                log.debug("<<< ACK msg")
                yield msg.ack()

    @defer.inlineCallbacks
    def _dispatch_message(self, payload, msg, conv):
        """
        Dispatch of messages to operation handler functions  within this
        process instance. The default behavior is to dispatch to 'op_*' functions,
        where * is the 'op' message header.
        @retval Deferred
        """
        if not self._get_state() == "ACTIVE":
            text = "Process %s in invalid state %s." % (self.proc_name, self._get_state())
            log.error(text)

            # @todo: Requeue would be ok, but does not work (Rabbit limitation)
            #d = msg.requeue()
            if msg and msg.payload['reply-to']:
                yield self.reply_err(msg, text)
            return

        # Regular message handling in expected state
        pu.log_message(msg)

        if "op" in payload:
            op = payload['op']
            content = payload.get('content','')
            opname = 'op_' + str(op)

            # dynamically invoke the operation in the given class
            if hasattr(self, opname):
                opf = getattr(self, opname)
                yield defer.maybeDeferred(opf, content, payload, msg)
            elif hasattr(self,'op_none'):
                yield defer.maybeDeferred(self.op_none, content, payload, msg)
            else:
                log.error("receive() failed. Cannot dispatch to operation")
        else:
            log.error("Invalid message. No 'op' in header", payload)

    def op_none(self, content, headers, msg):
        """
        The method called if operation callback operation is not defined
        """
        log.error('Process does not define op=%s' % headers.get('op',None))

    # --- Outgoing message handling

    def rpc_send(self, recv, operation, content, headers=None, **kwargs):
        """
        @brief Sends a message RPC style and waits for conversation message reply.
        @retval a Deferred with the message value on receipt
        """
        msgheaders = self._prepare_message(headers)
        convid = msgheaders['conv-id']
        # Create a new deferred that the caller can yield on to wait for RPC
        rpc_deferred = defer.Deferred()
        # Timeout handling
        timeout = float(kwargs.get('timeout', CF_rpc_timeout))
        def _timeoutf():
            log.warn("Process %s RPC conv-id=%s timed out! " % (self.proc_name,convid))
            # Remove RPC. Delayed result will go to catch operation
            d = self.rpc_conv.pop(convid)
            self.rpc_conv[convid] = "TIMEOUT:%s" % pu.currenttime_ms()
            d.errback(defer.TimeoutError())
        if timeout:
            callto = reactor.callLater(timeout, _timeoutf)
            rpc_deferred.rpc_call = callto
        self.rpc_conv[convid] = rpc_deferred
        d = self.send(recv, operation, content, msgheaders)
        # d is a deferred. The actual send of the request message will happen
        # after this method returns. This is OK, because functions are chained
        # to call back the caller on the rpc_deferred when the receipt is done.
        return rpc_deferred

    def send(self, recv, operation, content, headers=None, reply=False):
        """
        @brief Send a message via the process receiver to destination.
        Starts a new conversation.
        @retval Deferred for send of message
        """
        msgheaders = self._prepare_message(headers)
        message = dict(recipient=recv, operation=operation,
                       content=content, headers=msgheaders)
        if reply:
            d = self.receiver.send(**message)
        else:
            d = self.backend_receiver.send(**message)
        return d

    def _prepare_message(self, headers):
        msgheaders = {}
        msgheaders['sender-name'] = self.proc_name
        if headers:
            msgheaders.update(headers)
        if not 'conv-id' in msgheaders:
            convid = self._create_convid()
            msgheaders['conv-id'] = convid
            msgheaders['conv-seq'] = 1
            self.conversations[convid] = Conversation()
        return msgheaders

    def _create_convid(self):
        # Returns a new unique conversation id
        send = self.id.full
        Process.convIdCnt += 1
        convid = "#" + str(Process.convIdCnt)
        #convid = send + "#" + Process.convIdCnt
        return convid

    def reply(self, msg, operation, content, headers=None):
        """
        @brief Replies to a given message, continuing the ongoing conversation
        @retval Deferred or None
        """
        ionMsg = msg.payload
        recv = ionMsg.get('reply-to', None)
        if not headers:
            headers = {}
        if recv == None:
            log.error('No reply-to given for message '+str(msg))
        else:
            headers['conv-id'] = ionMsg.get('conv-id','')
            headers['conv-seq'] = int(ionMsg.get('conv-seq',0)) + 1
            return self.send(pu.get_process_id(recv), operation, content, headers, reply=True)

    def reply_ok(self, msg, content=None, headers=None):
        """
        Boilerplate method that replies to a given message with a success
        message and a given result value
        @content any sendable type to be converted to dict, or dict (untouched)
        @retval Deferred for send of reply
        """
        # Note: Header status=OK is automatically set
        if not type(content) is dict:
            content = dict(value=content, status='OK')
        return self.reply(msg, 'result', content, headers)

    def reply_err(self, msg, content=None, headers=None, exception=None):
        """
        Boilerplate method for reply to a message with an error message and
        an indication of the error.
        @content any sendable type to be converted to dict, or dict (untouched)
        @exception an instance of Exception
        @retval Deferred for send of reply
        """
        reshdrs = dict(status='ERROR')
        if headers != None:
            reshdrs.update(headers)
        if not type(content) is dict:
            content = dict(value=content, status='ERROR')
            if exception:
                # @todo Add more info from exception
                content['errmsg'] = str(exception)
        return self.reply(msg, 'result', content, reshdrs)

    def get_conversation(self, headers):
        convid = headers.get('conv-id', None)
        return self.conversations(convid, None)

    # --- Process and child process management

    def get_scoped_name(self, scope, name):
        return pu.get_scoped_name(name, scope)

    # OTP style functions for working with processes and modules/apps

    @defer.inlineCallbacks
    def spawn_child(self, childproc, activate=True):
        """
        Spawns a process described by the ProcessDesc instance as child of this
        process instance. An init message is sent depending on flag.
        @param childproc  ProcessDesc instance with attributes
        @param init  flag determining whether an init message should be sent
        @retval process id of the child process
        """
        assert isinstance(childproc, ProcessDesc)
        assert not childproc in self.child_procs, "Process already spawned"
        self.child_procs.append(childproc)
        child_id = yield childproc.spawn(self, activate=activate)
        yield procRegistry.put(str(childproc.proc_name), str(child_id))
        defer.returnValue(child_id)

    def link_child(self, supervisor):
        pass

    def spawn_link(self, childproc, supervisor):
        pass

    def shutdown_child(self, childproc):
        return childproc.shutdown()

    def get_child_def(self, name):
        """
        @retval the ProcessDesc instance of a child process by name
        """
        for child in self.child_procs:
            if child.proc_name == name:
                return child

    def get_child_id(self, name):
        """
        @retval the process id a child process by name
        """
        child = self.get_child_def(name)
        return child.proc_id if child else None

    def __str__(self):
        return "Process(id=%s,name=%s)" % (self.id, self.proc_name)

class AppInterceptor(Interceptor):
    def process(self, invocation):
        assert invocation.path == Invocation.PATH_IN
        defer.maybeDeferred(self.before, invocation)
        return invocation

# ============================================================================

class ProcessClient(object):
    """
    This is the base class for a process client. A process client is code that
    executes in the process space of a calling process. If no calling process
    is given, a local one is created on the fly. This client adds some
    glue to interact with a specific targer process
    """
    def __init__(self, proc=None, target=None, targetname=None, **kwargs):
        """
        Initializes a process client
        @param proc a IProcess instance as originator of messages
        @param target  global scoped (process id or name) to send to
        @param targetname  system scoped exchange name to send messages to
        """
        if not proc:
            proc = Process()
        self.proc = proc
        assert target or targetname, "Need either target or targetname"
        self.target = target
        if not self.target:
            self.target = self.proc.get_scoped_name('system', targetname)

    @defer.inlineCallbacks
    def _check_init(self):
        """
        Called in client methods to ensure that there exists a spawned process
        to send messages from
        """
        if not self.proc.is_spawned():
            yield self.proc.spawn()

    @defer.inlineCallbacks
    def attach(self):
        yield self._check_init()

    def rpc_send(self, *args):
        """
        Sends an RPC message to the specified target via originator process
        """
        return self.proc.rpc_send(self.target, *args)

    def send(self, *args):
        """
        Sends a message to the specified target via originator process
        """
        return self.proc.send(self.target, *args)

    def reply(self, *args):
        """
        Replies to a message via the originator process
        """
        return self.proc.reply(*args)

# ============================================================================

class ProcessDesc(BasicLifecycleObject):
    """
    Class that encapsulates attributes about a spawnable process; can spawn
    and init processes.
    """
    def __init__(self, **kwargs):
        """
        Initializes ProcessDesc instance with process attributes.
        Also acts as a weak proxy object for use by the parent process.
        @param name  name label of process
        @param module  module name of process module
        @param class  or procclass is class name in process module (optional)
        @param node  ID of container to spawn process on (optional)
        @param spawnargs  dict of additional spawn arguments (optional)
        """
        BasicLifecycleObject.__init__(self)
        self.proc_name = kwargs.get('name', None)
        self.proc_module = kwargs.get('module', None)
        self.proc_class = kwargs.get('class', kwargs.get('procclass', None))
        self.proc_node = kwargs.get('node', None)
        self.spawn_args = kwargs.get('spawnargs', None)
        self.proc_id = None
        self.no_activate = False

    # Life cycle

    @defer.inlineCallbacks
    def spawn(self, parent=None, container=None, activate=True):
        """
        Boilerplate for initialize()
        @param parent the process instance that should be set as supervisor
        """
        #log.info('Spawning name=%s on node=%s' %
        #             (self.proc_name, self.proc_node))
        self.sup_process = parent
        self.container = container or ioninit.container_instance
        pid = yield self.initialize(activate)
        if activate:
            self.no_activate = activate
            yield self.activate()
        defer.returnValue(pid)

    @defer.inlineCallbacks
    def on_initialize(self, activate=False, *args, **kwargs):
        """
        Spawns this process description with the initialized attributes.
        @retval Deferred -> Id with process id
        """
        # Note: If this fails, an exception will occur and be passed through
        self.proc_id = yield self.container.spawn_process(
                procdesc=self,
                parent=self.sup_process,
                node=self.proc_node,
                activate=activate)

        log.info("Process %s ID: %s" % (self.proc_class, self.proc_id))

        defer.returnValue(self.proc_id)

    @defer.inlineCallbacks
    def on_activate(self, *args, **kwargs):
        """
        @retval Deferred
        """
        if self.no_activate:
            self.no_activate = True
        else:
            headers = yield self.container.activate_process(parent=self.sup_process, pid=self.proc_id)

    def shutdown(self):
        return self.terminate()

    @defer.inlineCallbacks
    def on_terminate(self, *args, **kwargs):
        """
        @retval Deferred
        """
        headers = yield self.container.terminate_process(parent=self.sup_process, pid=self.proc_id)

    def on_error(self, cause=None, *args, **kwargs):
        if cause:
            log.error("ProcessDesc error: %s" % cause)
            pass
        else:
            raise RuntimeError("Illegal state change for ProcessDesc")


class IProcessFactory(Interface):

    def build(spawnargs, container):
        """
        """

class ProcessFactory(object):
    """
    This protocol factory returns receiver instances used to spawn processes
    from a module. This implementation creates process class instances together
    with the receiver. This is a standard implementation that can be used
    in the code of every module containing a process. This factory also collects
    process declarations alongside.
    """
    implements(IProcessFactory)

    receiver = ProcessReceiver

    def __init__(self, pcls, name=None, args=None):
        self.process_class = pcls
        self.name = name or pcls.__name__
        self.args = args or {}

        if self.process_class and not IProcess.implementedBy(self.process_class):
            raise RuntimeError("Class does not implement IProcess")

        # Collecting the declare static class variable in a process class
        if pcls and hasattr(pcls, 'declare') and type(pcls.declare) is dict:
            procdec = pcls.declare.copy()
            procdec['class'] = pcls
            procname = pcls.declare.get('name', pcls.__name__)
            if procname in processes:
                raise RuntimeError('Process already declared: '+str(procname))
            processes[procname] = procdec

    def build(self, spawnargs=None, container=None):
        """
        Factory method to return a process instance from given arguments.
        """
        spawnargs = spawnargs or {}
        container = container or ioninit.container_instance

        #log.debug("ProcessFactory.build(name=%s, args=%s)" % (self.name,spawnargs))

        # Create a process receiver
        procname = spawnargs.get('proc-name', self.name)
        procid = spawnargs.get('proc-id', self.name)
        spawnargs['proc-group'] = self.name

        # Instantiate the IProcess class
        process = self.process_class(spawnargs=spawnargs)

        return process

class ProcessInstantiator(object):
    """
    Instantiator for IProcess instances. Relies on an IProcessFactory
    to instantiate IProcess instances from modules.
    """

    idcount = 0

    @classmethod
    def create_process_id(cls, container=None):
        container = container or ioninit.container_instance
        cls.idcount += 1
        if container:
            containerid = container.id
        else:
            # Purely for tests to avoid a _start_container() in setUp()
            containerid = "TEST-CONTAINER-ID"
        return Id(cls.idcount, containerid)

    @classmethod
    @defer.inlineCallbacks
    def spawn_from_module(cls, module, space=None, spawnargs=None, container=None, activate=True):
        """
        @brief Factory method to spawn a Process instance from a Python module.
                By default, spawn includes an activate
        @param module A module (<type 'module'>) with a ProcessFactory factory
        @param space MessageSpace instance
        @param spawnargs argument dict given to the factory on spawn
        @retval Deferred which fires with the IProcess instance
        """
        spawnargs = spawnargs or {}
        container = container or ioninit.container_instance

        if not hasattr(module, 'factory'):
            raise RuntimeError("Must define factory in process module to spawn")

        if not IProcessFactory.providedBy(module.factory):
            raise RuntimeError("Process model factory must provide IProcessFactory")

        procid = ProcessInstantiator.create_process_id(container)
        spawnargs['proc-id'] = procid.full

        process = yield defer.maybeDeferred(module.factory.build, spawnargs)
        if not IProcess.providedBy(process):
            raise RuntimeError("ProcessFactory returned non-IProcess instance")

        # Give a callback to the process to initialize and activate (if desired)
        try:
            yield process.initialize()
            if activate:
                yield process.activate()
        except Exception, ex:
            log.exception("Error spawning process from module")
            raise ex

        defer.returnValue(process)

# Spawn of the process using the module name
factory = ProcessFactory(Process)<|MERGE_RESOLUTION|>--- conflicted
+++ resolved
@@ -6,13 +6,10 @@
 @brief base classes for processes within a capability container
 """
 
-<<<<<<< HEAD
-from twisted.internet import defer, reactor
-from twisted.python import failure
-=======
 from twisted.internet import defer
 from twisted.internet import reactor
->>>>>>> 49ea9dd2
+from twisted.python import failure
+
 from zope.interface import implements, Interface
 
 import ion.util.ionlog
