--- conflicted
+++ resolved
@@ -152,7 +152,7 @@
         self._manager.shutdown()
         log.info('on_terminate: Lose Connection TCP')
 
-<<<<<<< HEAD
+
 class CassandraStorageResource:
     """
     This class holds the connection information in the
@@ -177,10 +177,8 @@
         authorization_dictionary = {'username': uname, 'password': pword}
         return authorization_dictionary
     
-class CassandraDataManager(tcp.TCPConnection):
-=======
-class CassandraManager(TCPConnection):
->>>>>>> 14309272
+
+class CassandraDataManager(TCPConnection):
 
     #implements(store.IDataManager)
 
@@ -194,7 +192,7 @@
         
         self._manager = ManagedCassandraClientFactory(credentials=authorization_dictionary)
         
-        tcp.TCPConnection.__init__(self,host,port,self._manager)
+        TCPConnection.__init__(self,host,port,self._manager)
         self.client = CassandraClient(self._manager)    
         
         
@@ -259,11 +257,11 @@
     
     def on_deactivate(self, *args, **kwargs):
         self._manager.shutdown()
-        log.info('on_deactivate: Loose Connection TCP')
+        log.info('on_deactivate: Lose Connection TCP')
 
     def on_terminate(self, *args, **kwargs):
         self._manager.shutdown()
-        log.info('on_terminate: Loose Connection TCP')
+        log.info('on_terminate: Lose Connection TCP')
 
 
 ### Currently not used...
