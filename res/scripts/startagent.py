--- conflicted
+++ resolved
@@ -33,25 +33,6 @@
     INSTRUMENT_ID = ioninit.cont_args.get('instid','123')
     print "##### Use instrument ID: " + str(INSTRUMENT_ID)
 
-<<<<<<< HEAD
-def start_simulator():
-    """
-    Construct the path to the instrument simulator, starting with the current
-    working directory
-    """
-    cwd = os.getcwd()
-    myPid = os.getpid()
-    logging.debug("DHE: myPid: %s" % (myPid))
-    
-    simDir = cwd + "/ion/agents/instrumentagents/test/"
-    simPath = simDir + "sim_SBE49.py"
-    logPath = cwd + "/logs/sim_%s.log" % (INSTRUMENT_ID)
-    logging.info("Starting instrument simulator for %s, logging to: %s" %(str(INSTRUMENT_ID), str(logPath)))
-    simLogObj = open(logPath, 'w')
-    simProc = Popen([simPath,INSTRUMENT_ID], stdout=simLogObj)
-
-=======
->>>>>>> a776ae76
 @defer.inlineCallbacks
 def main():
     """
@@ -68,12 +49,8 @@
 
     eval_start_arguments()
 
-<<<<<<< HEAD
-    start_simulator()
-=======
     simulator = Simulator(INSTRUMENT_ID, 9000)
     simulator.start()
->>>>>>> a776ae76
 
     ia_procs = [
         {'name':'SBE49IA','module':'ion.agents.instrumentagents.SBE49_IA','class':'SBE49InstrumentAgent','spawnargs':{'instrument-id':INSTRUMENT_ID}},
