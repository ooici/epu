--- conflicted
+++ resolved
@@ -6,11 +6,7 @@
 from epu.epumanagement import EPUManagement
 from epu.epumanagement.conf import EPUM_INITIALCONF_SERVICE_NAME, \
     EPUM_DEFAULT_SERVICE_NAME, EPUM_INITIALCONF_PROC_NAME
-<<<<<<< HEAD
-from epu.epumanagement.store import LocalEPUMStore, ZooKeeperEPUMStore
-=======
 from epu.epumanagement.store import get_epum_store
->>>>>>> a89d62fe
 from epu.dashiproc.provisioner import ProvisionerClient
 from epu.dashiproc.dtrs import DTRSClient
 from epu.util import get_config_paths
@@ -48,12 +44,8 @@
         self.service_name = self.CFG.epumanagement.get(EPUM_INITIALCONF_SERVICE_NAME, EPUM_DEFAULT_SERVICE_NAME)
         self.proc_name = self.CFG.epumanagement.get(EPUM_INITIALCONF_PROC_NAME, None)
 
-<<<<<<< HEAD
-        self.store = self._get_epum_store()
-=======
         self.store = get_epum_store(self.CFG, service_name=self.service_name,
             proc_name=self.proc_name)
->>>>>>> a89d62fe
         self.store.initialize()
 
         dtrs_client = DTRSClient(self.dashi)
