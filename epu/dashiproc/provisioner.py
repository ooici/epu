--- conflicted
+++ resolved
@@ -106,8 +106,6 @@
         self.enabled = False
 
         self.core.terminate_all()
-<<<<<<< HEAD
-=======
         
     def describe_nodes(self, nodes=None):
         """Service operation: return state records for nodes managed by the provisioner
@@ -116,7 +114,6 @@
         @return: list of node records
         """
         return self.core.describe_nodes(nodes)
->>>>>>> 1f64cd91
 
     def dump_state(self, nodes=None, force_subscribe=False):
         """Service operation: (re)send state information to subscribers
