--- conflicted
+++ resolved
@@ -33,26 +33,6 @@
 
         self.core = DTRSCore(self.store)
 
-<<<<<<< HEAD
-    def _get_dtrs_store(self):
-
-        server_config = self.CFG.get("server")
-        if server_config is None:
-            raise Exception("missing server configuration")
-
-        zookeeper = server_config.get("zookeeper")
-        if zookeeper:
-            log.info("Using ZooKeeper DTRS store")
-            store = DTRSZooKeeperStore(zookeeper['hosts'],
-                zookeeper['path'], username=zookeeper.get('username'),
-                password=zookeeper.get('password'), timeout=zookeeper.get('timeout'))
-        else:
-            log.info("Using in-memory DTRS store")
-            store = DTRSStore()
-        return store
-
-=======
->>>>>>> a89d62fe
     def start(self):
 
         log.info("starting DTRS instance %s" % self)
