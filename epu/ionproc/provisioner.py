#!/usr/bin/env python
from ion.core.exception import ReceivedError

import ion.util.ionlog

from copy import deepcopy
from twisted.internet import defer #, reactor

from ion.core.process.service_process import ServiceProcess, ServiceClient
from ion.core.process.process import ProcessFactory
from ion.core.pack import app_supervisor
from ion.core.process.process import ProcessDesc
from ion.core import ioninit
<<<<<<< HEAD
from ion.util import procutils
from twisted.internet.defer import TimeoutError
=======
>>>>>>> b5cded09

from epu.util import get_class
from epu.provisioner.store import ProvisionerStore, CassandraProvisionerStore
from epu.provisioner.core import ProvisionerCore, ProvisionerContextClient
from epu.ionproc.dtrs import DeployableTypeRegistryClient
from epu import cei_events
from epu import states

log = ion.util.ionlog.getLogger(__name__)

class ProvisionerService(ServiceProcess):
    """Provisioner service interface
    """

    # Declaration of service
    declare = ServiceProcess.service_declare(name='provisioner', version='0.1.0', dependencies=[])

    @defer.inlineCallbacks
    def slc_init(self):
        cei_events.event("provisioner", "init_begin")

        try:
            store = self.spawn_args['store']
            site_drivers = self.spawn_args['site_drivers']
            context_client = self.spawn_args['context_client']
        except KeyError,e:
            raise KeyError("Missing provisioner spawn_arg: " + str(e))

        self.store = store

        notifier = self.spawn_args.get('notifier')
        self.notifier = notifier or ProvisionerNotifier(self)
        self.dtrs = DeployableTypeRegistryClient(self)

        self.core = ProvisionerCore(self.store, self.notifier, self.dtrs,
                                    site_drivers, context_client)
        yield self.core.recover()
        cei_events.event("provisioner", "init_end")

        # operator can disable new launches
        self.enabled = True
        self.terminate_all_deferred = None

    def slc_terminate(self):
        if self.store and hasattr(self.store, "disconnect"):
            log.debug("Terminating store process")
            self.store.disconnect()

    @defer.inlineCallbacks
    def op_provision(self, content, headers, msg):
        """Service operation: Provision a taskable resource
        """
        # hide the password so it doesn't get logged
        hide_password = deepcopy(content)
        if 'vars' in hide_password and 'cassandra_password' in hide_password['vars']:
            hide_password['vars']['cassandra_password'] = '******' 
        if 'vars' in hide_password and 'broker_password' in hide_password['vars']:
            hide_password['vars']['broker_password'] = '******'
        log.debug("op_provision content:"+str(hide_password))

        if not self.enabled:
            log.error('Provisioner is DISABLED. Ignoring provision request!')
            defer.returnValue(None)

        launch, nodes = yield self.core.prepare_provision(content)

        # now we can ACK the request as it is safe in datastore

        # set up a callLater to fulfill the request after the ack. Would be
        # cleaner to have explicit ack control.
        #reactor.callLater(0, self.core.execute_provision_request, launch, nodes)

        if launch['state'] != states.FAILED:
            yield self.core.execute_provision(launch, nodes)
        else:
            log.warn("Launch %s couldn't be prepared, not executing",
                     launch['launch_id'])

    @defer.inlineCallbacks
    def op_terminate_nodes(self, content, headers, msg):
        """Service operation: Terminate one or more nodes
        """
        log.debug('op_terminate_nodes content:'+str(content))

        yield self.core.mark_nodes_terminating(content)

        #reactor.callLater(0, self.core.terminate_nodes, content)
        yield self.core.terminate_nodes(content)

    @defer.inlineCallbacks
    def op_terminate_launches(self, content, headers, msg):
        """Service operation: Terminate one or more launches
        """
        log.debug('op_terminate_launches content:'+str(content))

        for launch in content:
            yield self.core.mark_launch_terminating(launch)

        #reactor.callLater(0, self.core.terminate_launches, content)
        yield self.core.terminate_launches(content)

    @defer.inlineCallbacks
    def op_query(self, content, headers, msg):
        """Service operation: query IaaS  and send updates to subscribers.
        """
        # immediate ACK is desired
        #reactor.callLater(0, self.core.query_nodes, content)
        yield self.core.query(content)

        # peek into headers to determine if request is RPC. RPC is used in
        # some tests.
        if headers and headers.get('protocol') == 'rpc':
            yield self.reply_ok(msg, True)

    @defer.inlineCallbacks
    def op_terminate_all(self, content, headers, msg):
        """Service operation: terminate all running instances
        """
        log.critical('Terminate all initiated.')
        log.critical('Disabling provisioner, future requests will be ignored')
        self.enabled = False

        yield self.core.terminate_all()

    @defer.inlineCallbacks
    def op_terminate_all_rpc(self, content, headers, msg):
        """Service operation: terminate all running instances if that has not been initiated yet.
        Return True if all running instances have been terminated.
        """
        if self.enabled:
            log.critical('Terminate all RPC initiated.')
            log.critical('Disabling provisioner, future requests will be ignored')
            self.enabled = False

        # we track a service-global Deferred for termination. Killing many nodes
        # can easily take a while and could cause regular RPC to timeout.
        # Subsequent calls to this operation will check the Deferred and return
        # True/False indicating all nodes terminated, or an RPC error.

        if self.terminate_all_deferred is None:
            self.terminate_all_deferred = self.core.terminate_all()

        # if the termination is still in progress, the Deferred will not have
        # fired. Just return False and client will retry.
        if not self.terminate_all_deferred.called:
            self.reply_ok(msg, False)
        else:
            try:
                yield self.terminate_all_deferred

            except Exception, e:
                error = "Error terminating all running instances: %s" % e
                log.error(error, exc_info=True)
                self.terminate_all_deferred = None
                self.reply_err(msg, error)

            else:

                # as a fail safe, check that all launches are in fact
                # terminated. If they are not, the client will call back in
                # and restart the termination process.

                all_terminated = yield self.core.check_terminate_all()
                if all_terminated:
                    log.info("All instances are terminated")
                else:
                    log.critical("Termination process completed but not all "+
                                 "instances are terminated. Client can retry")

                # clear deferred so next call will create a new one
                self.terminate_all_deferred = None

                self.reply_ok(msg, all_terminated)

    @defer.inlineCallbacks
    def op_dump_state(self, content, headers, msg):
        """Service operation: (re)send state information to subscribers
        """
        nodes = content.get('nodes')
        force_subscribe = content.get('force_subscribe')
        if not nodes:
            log.error("Got dump_state request without a nodes list")
        else:
            yield self.core.dump_state(nodes, force_subscribe=force_subscribe)


class ProvisionerClient(ServiceClient):
    """
    Client for provisioning deployable types
    """
    def __init__(self, proc=None, **kwargs):
        if not 'targetname' in kwargs:
            kwargs['targetname'] = "provisioner"
        ServiceClient.__init__(self, proc, **kwargs)

    @defer.inlineCallbacks
    def provision(self, launch_id, deployable_type, launch_description,
                  subscribers, vars=None):
        """Provisions a deployable type
        """
        yield self._check_init()

        nodes = {}
        for nodename, item in launch_description.iteritems():
            nodes[nodename] = {'ids' : item.instance_ids,
                    'site' : item.site,
                    'allocation' : item.allocation_id,
                    'data' : item.data}

        request = {'deployable_type' : deployable_type,
                'launch_id' : launch_id,
                'nodes' : nodes,
                'subscribers' : subscribers,
                'vars' : vars}

        # hide the password so it doesn't get logged
        hide_password = deepcopy(request)
        if 'vars' in hide_password and 'cassandra_password' in hide_password['vars']:
            hide_password['vars']['cassandra_password'] = '******' 
        if 'vars' in hide_password and 'broker_password' in hide_password['vars']:
            hide_password['vars']['broker_password'] = '******'
        log.debug('Sending provision request: ' + str(hide_password))

        yield self.send('provision', request)

    @defer.inlineCallbacks
    def query(self, rpc=False):
        """Triggers a query operation in the provisioner. Node updates
        are not sent in reply, but are instead sent to subscribers
        (most likely a sensor aggregator).
        """
        yield self._check_init()
        log.debug('Sending query request to provisioner')
        
        # optionally send query in rpc-style, in which case this method's 
        # Deferred will not be fired util provisioner has a response from
        # all underlying IaaS. Right now this is only used in tests.
        if rpc:
            (content, headers, msg) = yield self.rpc_send('query', None)
            defer.returnValue(content)
        else:
            yield self.send('query', None)

    @defer.inlineCallbacks
    def terminate_launches(self, launches):
        """Terminates one or more launches
        """
        yield self._check_init()
        log.debug('Sending terminate_launches request to provisioner')
        yield self.send('terminate_launches', launches)

    @defer.inlineCallbacks
    def terminate_nodes(self, nodes):
        """Terminates one or more nodes
        """
        yield self._check_init()
        log.debug('Sending terminate_nodes request to provisioner')
        yield self.send('terminate_nodes', nodes)

    @defer.inlineCallbacks
    def terminate_all(self, rpcwait=False, retries=5, poll=1.0):
        """Terminate all running nodes and disable provisioner
        If rpcwait is True, the operation returns a True/False response whether or not all nodes have been terminated yet
        """
        yield self._check_init()
        if not rpcwait:
            log.critical('Sending terminate_all request to provisioner')
            yield self.send('terminate_all', None)
        else:
            terminated = False
            error_count = 0
            while not terminated:
<<<<<<< HEAD
                if not sent_once:
                    log.critical('Sending terminate_all request to provisioner (RPC)')
                    sent_once = True
                else:
                    yield procutils.asleep(poll)
                    log.critical('Checking on terminate_all request to provisioner')

                try:
                    terminated, headers, msg = yield self.rpc_send('terminate_all_rpc', None)
                except (TimeoutError, ReceivedError), e:
                    log.critical("Error from provisioner terminate_all: %s",
                                 e, exc_info=True)
                    error_count += 1
                    if error_count > retries:
                        log.critical("Giving up after %d retries to terminate_all", retries)
                        raise


            log.critical('All terminated: %s' % terminated)
=======
                log.critical('Sending terminate_all RPC request to provisioner')
                (terminated, headers, msg) = yield self.rpc_send('terminate_all_rpc', None)
                log.critical('All terminated: %s' % terminated)
>>>>>>> b5cded09

    @defer.inlineCallbacks
    def dump_state(self, nodes, force_subscribe=None):
        """
        """
        yield self._check_init()
        log.debug('Sending dump_state request to provisioner')
        yield self.send('dump_state', dict(nodes=nodes, force_subscribe=force_subscribe))


class ProvisionerNotifier(object):
    """Abstraction for sending node updates to subscribers.
    """
    def __init__(self, process):
        self.process = process

    @defer.inlineCallbacks
    def send_record(self, record, subscribers, operation='instance_state'):
        """Send a single node record to all subscribers.
        """
        log.debug('Sending state %s record for node %s to %s',
                record['state'], record['node_id'], repr(subscribers))
        for sub in subscribers:
            yield self.process.send(sub, operation, record)

    @defer.inlineCallbacks
    def send_records(self, records, subscribers, operation='instance_state'):
        """Send a set of node records to all subscribers.
        """
        for rec in records:
            yield self.send_record(rec, subscribers, operation)

# Spawn of the process using the module name
factory = ProcessFactory(ProvisionerService)

@defer.inlineCallbacks
def start(container, starttype, *args, **kwargs):
    log.info('EPU Provisioner starting, startup type "%s"' % starttype)

    conf = ioninit.config(__name__)

    proc = [{'name': 'provisioner',
             'module': __name__,
             'class': ProvisionerService.__name__,
             'spawnargs': {
                 'query_period' : conf.getValue('query_period'),
                 'store' : get_provisioner_store(conf),
                 'site_drivers' : get_site_drivers(conf.getValue('sites')),
                 'context_client' : get_context_client(conf)}}]

    app_supv_desc = ProcessDesc(name='Provisioner app supervisor',
                                module=app_supervisor.__name__,
                                spawnargs={'spawn-procs':proc})

    supv_id = yield app_supv_desc.spawn()

    res = (supv_id.full, [app_supv_desc])
    defer.returnValue(res)

def stop(container, state):
    log.info('EPU Provisioner stopping, state "%s"' % str(state))
    supdesc = state[0]
    # Return the deferred
    return supdesc.terminate()

def get_cassandra_store(host, username, password, keyspace, port=None, prefix=""):
    store = CassandraProvisionerStore(host, port or 9160, username, password,
                                      keyspace, prefix)
    store.connect()
    return store

def get_provisioner_store(conf):
    cassandra_host = conf.getValue('cassandra_hostname')
    if cassandra_host:
        log.info("Using cassandra store. host: %s", cassandra_host)
        try:
            store = get_cassandra_store(cassandra_host,
                                        conf['cassandra_username'],
                                        conf['cassandra_password'],
                                        conf.getValue('cassandra_keyspace'),
                                        conf.getValue('cassandra_port'))
        except KeyError,e:
            raise KeyError("Provisioner config missing: " + str(e))
    else:
        log.info("Using in-memory Provisioner store")
        store = ProvisionerStore()
    return store

def get_context_client(conf):
    try:
        return ProvisionerContextClient(conf['context_uri'],
                                        conf['context_key'],
                                        conf['context_secret'])
    except KeyError,e:
        raise KeyError("Provisioner config missing: " + str(e))

def get_site_drivers(site_config):
    """Loads a dict of IaaS drivers from a config block
    """
    if site_config is None or not isinstance(site_config, dict):
        raise ValueError("expecting dict of IaaS driver configs")
    drivers = {}
    for site, spec in site_config.iteritems():
        try:
            cls_name = spec["driver_class"]
            cls_kwargs = spec["driver_kwargs"]
            log.debug("Loading IaaS driver %s", cls_name)
            cls = get_class(cls_name)
            driver = cls(**cls_kwargs)
            drivers[site] = driver
        except KeyError,e:
            raise KeyError("IaaS site description '%s' missing key '%s'" % (site, str(e)))
    return drivers<|MERGE_RESOLUTION|>--- conflicted
+++ resolved
@@ -11,11 +11,8 @@
 from ion.core.pack import app_supervisor
 from ion.core.process.process import ProcessDesc
 from ion.core import ioninit
-<<<<<<< HEAD
 from ion.util import procutils
 from twisted.internet.defer import TimeoutError
-=======
->>>>>>> b5cded09
 
 from epu.util import get_class
 from epu.provisioner.store import ProvisionerStore, CassandraProvisionerStore
@@ -285,10 +282,10 @@
             log.critical('Sending terminate_all request to provisioner')
             yield self.send('terminate_all', None)
         else:
+            sent_once = False
             terminated = False
             error_count = 0
             while not terminated:
-<<<<<<< HEAD
                 if not sent_once:
                     log.critical('Sending terminate_all request to provisioner (RPC)')
                     sent_once = True
@@ -308,11 +305,6 @@
 
 
             log.critical('All terminated: %s' % terminated)
-=======
-                log.critical('Sending terminate_all RPC request to provisioner')
-                (terminated, headers, msg) = yield self.rpc_send('terminate_all_rpc', None)
-                log.critical('All terminated: %s' % terminated)
->>>>>>> b5cded09
 
     @defer.inlineCallbacks
     def dump_state(self, nodes, force_subscribe=None):
